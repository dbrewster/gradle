--- conflicted
+++ resolved
@@ -15,8 +15,10 @@
  */
 package org.gradle.api.internal.artifacts.repositories.legacy;
 
+import com.google.common.collect.ImmutableSet;
 import org.apache.ivy.core.IvyContext;
 import org.apache.ivy.core.module.descriptor.Artifact;
+import org.apache.ivy.core.module.descriptor.DefaultArtifact;
 import org.apache.ivy.core.report.ArtifactDownloadReport;
 import org.apache.ivy.core.report.DownloadStatus;
 import org.apache.ivy.core.resolve.DownloadOptions;
@@ -25,12 +27,8 @@
 import org.apache.ivy.core.settings.IvySettings;
 import org.apache.ivy.plugins.resolver.DependencyResolver;
 import org.gradle.api.artifacts.resolution.SoftwareArtifact;
-<<<<<<< HEAD
-import org.gradle.api.internal.artifacts.MavenCandidateArtifacts;
-import org.gradle.api.internal.artifacts.ivyservice.BuildableArtifactResolveResult;
-=======
+import org.gradle.api.internal.artifacts.MavenClassifierArtifactScheme;
 import org.gradle.api.internal.artifacts.ivyservice.*;
->>>>>>> 47e2be6a
 import org.gradle.api.internal.artifacts.ivyservice.ivyresolve.*;
 import org.gradle.api.internal.artifacts.metadata.*;
 import org.gradle.api.internal.artifacts.resolution.ComponentMetaDataArtifact;
@@ -139,10 +137,6 @@
         }
     }
 
-<<<<<<< HEAD
-    public Set<ModuleVersionArtifactMetaData> getCandidateArtifacts(ModuleVersionMetaData module, Class<? extends SoftwareArtifact> artifactType) {
-        return new MavenCandidateArtifacts().get(module, artifactType);
-=======
     private Artifact createIvyArtifact(ModuleVersionMetaData moduleMetaData, ModuleVersionArtifactMetaData artifact) {
         // TODO:DAZ Should really be looking up the Ivy Artifact from the ModuleDescriptor, to ensure we're not losing anything here, like URL or publication date.
         IvyArtifactName ivyName = artifact.getName();
@@ -156,29 +150,20 @@
         } else {
             Class<? extends SoftwareArtifact> artifactType = ((ArtifactTypeResolveContext) context).getArtifactType();
             try {
-                result.resolved(doGetCandidateArtifacts(moduleMetaData, artifactType));
+                result.resolved(getCandidateArtifacts(moduleMetaData, artifactType));
             } catch (Exception e) {
                 result.failed(new ArtifactResolveException(moduleMetaData.getId(), e));
             }
         }
     }
 
-    public Set<ModuleVersionArtifactMetaData> doGetCandidateArtifacts(ModuleVersionMetaData module, Class<? extends SoftwareArtifact> artifactType) {
-        if (artifactType == JvmLibraryJavadocArtifact.class) {
-            return createArtifactMetaData(module, "javadoc", "javadoc");
-        }
-
-        if (artifactType == JvmLibrarySourcesArtifact.class) {
-            return createArtifactMetaData(module, "source", "sources");
-        }
-
+    private Set<ModuleVersionArtifactMetaData> getCandidateArtifacts(ModuleVersionMetaData module, Class<? extends SoftwareArtifact> artifactType) {
         if (artifactType == ComponentMetaDataArtifact.class) {
             Artifact metadataArtifact = module.getDescriptor().getMetadataArtifact();
             return ImmutableSet.<ModuleVersionArtifactMetaData>of(new DefaultModuleVersionArtifactMetaData(module.getId(), metadataArtifact));
         }
 
-        throw new IllegalArgumentException(String.format("Don't know how to get candidate artifacts of type %s", artifactType.getName()));
->>>>>>> 47e2be6a
+        return new MavenClassifierArtifactScheme().get(module, artifactType);
     }
 
     private boolean downloadFailed(ArtifactDownloadReport artifactReport) {
